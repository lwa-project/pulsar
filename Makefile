--- conflicted
+++ resolved
@@ -3,23 +3,13 @@
 .PHONY: all
 all: _psr.so _helper.so
 
-<<<<<<< HEAD
 _psr.so: psr.cpp utils.cpp fft.cpp kurtosis.cpp dedispersion.cpp reduce.cpp quantize.cpp setup.py
-	python setup.py build
+	$(PYTHON) setup.py build
 	mv build/lib*/*.so .
 	rm -rf build
 	
 _helper.so: helper.cpp setup.py
-	python setup.py build
-=======
-_psr.so: psr.c utils.c fft.c kurtosis.c dedispersion.c reduce.c quantize.c setup.py
 	$(PYTHON) setup.py build
-	mv build/lib*/*.so .
-	rm -rf build
-	
-_helper.so: helper.c setup.py
-	$(PYTHON) setup.py build
->>>>>>> 173634ec
 	mv build/lib*/*.so .
 	rm -rf build
 	
