#!/usr/bin/env python

"""
Given a DRX file, create two interleaved DRX (DRXI) files, one for each tuning
"""

# Python2 compatibility
from __future__ import print_function, division

import os
import sys
import copy
import ephem
import struct
import argparse
from datetime import datetime
from collections import deque

from lsl.reader.ldp import DRXFile
from lsl.reader import drx, errors, buffer
from lsl import astro
from lsl.common import progress
from lsl.common.dp import fS
from lsl.misc import parser as aph


class RawDRXFrame(object):
    """
    Class to help hold and work with a raw (packed) DRX frame.
    """
    
    def __init__(self, contents):
        self.contents = bytearray(contents)
        if len(self.contents) != drx.FRAME_SIZE:
            raise errors.EOFError
        if self.contents[0] != 0xDE or self.contents[1] != 0xC0 or self.contents[2] != 0xDE or self.contents[3] != 0x5c:
            raise errors.SyncError
            
    def __getitem__(self, key):
        return self.contents[key]
        
    def __setitem__(self, key, value):
        self.contents[key] = value
        
    @property
    def id(self):
        _id = self.contents[4]
        _id = (_id & 7), ((_id >> 3) & 7), ((_id >> 7) & 1)
        return _id
        
    @property
    def timetag(self):
        time_tag = 0
        time_tag |= self.contents[16] << 56
        time_tag |= self.contents[17] << 48
        time_tag |= self.contents[18] << 40
        time_tag |= self.contents[19] << 32
        time_tag |= self.contents[20] << 24
        time_tag |= self.contents[21] << 16
        time_tag |= self.contents[22] <<  8
        time_tag |= self.contents[23]
        return time_tag
        
    @property
    def tNom(self):
        t_nom = (self.contents[14] << 8) | self.contents[15]
        return t_nom


class RawDRXFrameBuffer(buffer.FrameBufferBase):
    """
    A sub-type of FrameBufferBase specifically for dealing with raw (packed) DRX 
    frames.  See :class:`lsl.reader.buffer.FrameBufferBase` for a description of 
    how the buffering is implemented.
    
    Keywords:
    beams
    list of beam to expect packets for
    
    tunes
    list of tunings to expect packets for
    
    pols
    list of polarizations to expect packets for
    
    nsegments
    number of ring segments to use for the buffer (default is 20)
    
    reorder
    whether or not to reorder frames returned by get() or flush() by 
    stand/polarization (default is False)
    
    The number of segements in the ring can be converted to a buffer time in 
    seconds:
    
    +----------+--------------------------------------------------+
    |          |                 DRX Filter Code                  |
    | Segments +------+------+------+------+------+-------+-------+
    |          |  1   |  2   |  3   |  4   |  5   |  6    |  7    |
    +----------+------+------+------+------+------+-------+-------+
    |    10    | 0.16 | 0.08 | 0.04 | 0.02 | 0.01 | 0.004 | 0.002 |
    +----------+------+------+------+------+------+-------+-------+
    |    20    | 0.33 | 0.16 | 0.08 | 0.04 | 0.02 | 0.008 | 0.004 |
    +----------+------+------+------+------+------+-------+-------+
    |    30    | 0.49 | 0.25 | 0.12 | 0.06 | 0.03 | 0.013 | 0.006 |
    +----------+------+------+------+------+------+-------+-------+
    |    40    | 0.66 | 0.33 | 0.16 | 0.08 | 0.03 | 0.017 | 0.008 |
    +----------+------+------+------+------+------+-------+-------+
    |    50    | 0.82 | 0.41 | 0.20 | 0.10 | 0.04 | 0.021 | 0.010 |
    +----------+------+------+------+------+------+-------+-------+
    |   100    | 1.64 | 0.82 | 0.41 | 0.20 | 0.08 | 0.042 | 0.021 |
    +----------+------+------+------+------+------+-------+-------+
    
    """
    
    def __init__(self, beams=[], tunes=[1,2], pols=[0, 1], nsegments=20, reorder=False):
        super(RawDRXFrameBuffer, self).__init__(mode='DRX', beams=beams, tunes=tunes, pols=pols, nsegments=nsegments, reorder=reorder)
        
    def get_max_frames(self):
        """
        Calculate the maximum number of frames that we expect from 
        the setup of the observations and a list of tuples that describes
        all of the possible stand/pol combination.
        """
        
        nFrames = 0
        frameList = []
        
        nFrames = len(self.beams)*len(self.tunes)*len(self.pols)
        for beam in self.beams:
            for tune in self.tunes:
                for pol in self.pols:
                    frameList.append((beam,tune,pol))
                    
        return (nFrames, frameList)
        
    def get_figure_of_merit(self, frame):
        """
        Figure of merit for sorting frames.  For DRX it is:
            <frame timetag in ticks>
        """
        
        return frame.timetag
    
    def createFill(self, key, frameParameters):
        """
        Create a 'fill' frame of zeros using an existing good
        packet as a template.
        """

        # Get a template based on the first frame for the current buffer
        fillFrame = copy.deepcopy(self.buffer[key][0])
        
        # Get out the frame parameters and fix-up the header
        beam, tune, pol = frameParameters
        fillFrame[4] = (beam & 7) | ((tune & 7) << 3) | ((pol & 1) << 7)
        
        # Zero the data for the fill packet
        fillFrame[32:] = '\x00'*4096
        
        return fillFrame


def main(args):
    # Open the file
    idf = DRXFile(args.filename)
    
    # Load in basic information about the data
    nFramesFile = idf.get_info('nframe')
    srate = idf.get_info('sample_rate')
    ttSkip = int(round(196e6/srate))*4096
    beam = idf.get_info('beam')
    beampols = idf.get_info('nbeampol')
    tunepol = beampols
    
    # Offset, if needed
    args.offset = idf.offset(args.offset)
    nFramesFile -= int(args.offset*srate/4096)*tunepol
    
    ## Date
    beginDate = idf.get_info('start_time')
    beginTime = beginDate.datetime
    mjd = beginDate.mjd
    mjd_day = int(mjd)
    mjd_sec = (mjd-mjd_day)*86400
    
    ## Tuning frequencies
    central_freq1 = idf.get_info('freq1')
    central_freq2 = idf.get_info('freq2')
    beam = idf.get_info('beam')
    
    # File summary
    print("Input Filename: %s" % args.filename)
    print("Date of First Frame: %s (MJD=%f)" % (str(beginDate),mjd))
    print("Tune/Pols: %i" % tunepol)
    print("Tunings: %.1f Hz, %.1f Hz" % (central_freq1, central_freq2))
    print("Sample Rate: %i Hz" % srate)
    print("Frames: %i (%.3f s)" % (nFramesFile, 4096.0*nFramesFile / srate / tunepol))
    
    if args.count > 0:
        nCaptures = int(args.count * srate / 4096)
    else:
        nCaptures = nFramesFile/beampols
        args.count = nCaptures * 4096 / srate
    nSkip = int(args.offset * srate / 4096 )
    
    print("Seconds to Skip:  %.2f (%i captures)" % (args.offset, nSkip))
    print("Seconds to Split: %.2f (%i captures)" % (args.count, nCaptures))
    
    outname = os.path.basename(args.filename)
    outname = os.path.splitext(outname)[0]
    print("Writing %.2f s to file '%s_b%it[12].dat'" % (nCaptures*4096/srate, outname, beam))
    
    # Ready the internal interface for file access
    fh = idf.fh
        
    # Ready the output files - one for each tune/pol
    fhOut = []
    fhOut.append( open("%s_b%it1.dat" % (outname, beam), 'wb') )
    fhOut.append( open("%s_b%it2.dat" % (outname, beam), 'wb') )
    
    pb = progress.ProgressBarPlus(max=nCaptures)
    
    newFrame = bytearray([0 for i in range(32+4096*2)])
    
    # Setup the buffer
    buffer = RawDRXFrameBuffer(beams=[beam,], reorder=True)
    
    # Go!
    c = 0
    eofFound = False
    while c < int(nCaptures):
        if eofFound:
            break
            
        ## Load in some frames
<<<<<<< HEAD
        rFrames = deque()
        for i in range(tunepol):
            try:
                rFrames.append( RawDRXFrame(fh.read(drx.FRAME_SIZE)) )
                #print(rFrames[-1].id, rFrames[-1].timetag, c, i)
            except errors.EOFError:
                eofFound = True
                buffer.append(rFrames)
                break
            except errors.SyncError:
                continue
=======
        if not buffer.overfilled:
            rFrames = deque()
            for i in xrange(tunepol):
                try:
                    rFrames.append( RawDRXFrame(fh.read(drx.FrameSize)) )
                    #print rFrames[-1].parseID(), rFrames[-1].timeTag, c, i
                except errors.eofError:
                    eofFound = True
                    buffer.append(rFrames)
                    break
                except errors.syncError:
                    continue
>>>>>>> aa8955b7
                
            buffer.append(rFrames)
            
        timetag = buffer.peek()
        if timetag is None:
            # Continue adding frames if nothing comes out.
            continue
        else:
            # Otherwise, make sure we are on track
            try:
                timetag = timetag - tNomX # T_NOM has been subtracted from ttLast
                if timetag != ttLast + ttSkip:
                    missing = (timetag - ttLast - ttSkip) / float(ttSkip)
                    if int(missing) == missing and missing < 50:
                        ## This is kind of black magic down here
                        for m in range(int(missing)):
                            m = ttLast + ttSkip*(m+1) + tNomX   # T_NOM has been subtracted from ttLast
                            baseframe = copy.deepcopy(rFrames[0])
                            baseframe[14:24] = struct.pack('>HQ', struct.unpack('>HQ', baseframe[14:24])[0], m)
                            baseframe[32:] = '\x00'*4096
                            buffer.append(baseframe)
            except NameError:
                pass
        rFrames = buffer.get()
        
        ## Continue adding frames if nothing comes out.
        if rFrames is None:
            continue
            
        ## If something comes out, process it
        for tuning in (1, 2):
            ### Load
            pair0 = rFrames[2*(tuning-1)+0]
            pair1 = rFrames[2*(tuning-1)+1]
            
            ### ID manipulation
            idX = pair0[4]
            #idY = pair1[4]
            id = (0<<7) | (1<<6) | (idX&(7<<3)) | (idX&7)
            
            ### Time tag manipulation to remove the T_NOM offset
            tNomX, timetagX = pair0.tNom, pair0.timetag
            #tNomY, timetagX = pair1.tNom, pair1.timetag
            tNom = tNomX - tNomX
            timetag = timetagX - tNomX
            
            ## Check for timetag problems
            if tuning == 1:
                try:
                    ttDiff = timetag - ttLast
                    if ttDiff != ttSkip:
                        raise RuntimeError("timetag skip at %i, %i != %i (%.1f frames)" % (c, ttDiff, ttSkip, 1.0*ttDiff/ttSkip))
                except NameError:
                    pass
                ttLast = timetag
                
            ### Build the new frame
            newFrame[0:32] = pair0[0:32]
            newFrame[32:8224:2] = pair0[32:]
            newFrame[33:8224:2] = pair1[32:]
            
            ### Update the quatities that have changed
            try:
                newFrame[4] = struct.pack('>B', id)
            except TypeError:
                newFrame[4] = int.from_bytes(struct.pack('>B', id), byteorder='little')
            newFrame[14:24] = struct.pack('>HQ', tNom, timetag)
            
            ### Save
            fhOut[tuning-1].write(newFrame)
            
        c += 1
        pb.inc(amount=1)
        if c != 0 and c % 5000 == 0:
            sys.stdout.write(pb.show()+'\r')
            sys.stdout.flush()
            
    # If we've hit the end of the file and haven't read in enough frames, 
    # flush the buffer
    if eofFound or c < int(nCaptures):
        for rFrames in buffer.flush():
            if c == int(nCaptures):
                break
                
            for tuning in (1, 2):
                ### Load
                pair0 = rFrames[2*(tuning-1)+0]
                pair1 = rFrames[2*(tuning-1)+1]
                
                ### ID manipulation
                idX = pair0[4]
                #idY = pair1[4]
                id = (0<<7) | (1<<6) | (idX&(7<<3)) | (idX&7)
                
                ### Time tag manipulation to remove the T_NOM offset
                tNomX, timetagX = pair0.tNom, pair0.timetag
                #tNomY, timetagX = pair1.tNom, pair1.timetag
                tNom = tNomX - tNomX
                timetag = timetagX - tNomX
                
                ## Check for timetag problems
                if tuning == 1:
                    try:
                        ttDiff = timetag - ttLast
                        if ttDiff != ttSkip:
                            raise RuntimeError("timetag skip at %i, %i != %i (%.1f frames)" % (c, ttDiff, ttSkip, 1.0*ttDiff/ttSkip))
                    except NameError:
                        pass
                    ttLast = timetag
                    
                ### Build the new frame
                newFrame[0:32] = pair0[0:32]
                newFrame[32:8224:2] = pair0[32:]
                newFrame[33:8224:2] = pair1[32:]
                
                ### Update the quatities that have changed
                try:
                    newFrame[4] = struct.pack('>B', id)
                except TypeError:
                    newFrame[4] = int.from_bytes(struct.pack('>B', id), byteorder='little')
                newFrame[14:24] = struct.pack('>HQ', tNom, timetag)
                
                ### Save
                fhOut[tuning-1].write(newFrame)
                
            c += 1
            pb.inc(amount=1)
            if c != 0 and c % 5000 == 0:
                sys.stdout.write(pb.show()+'\r')
                sys.stdout.flush()
                
    # Update the progress bar with the total time used
    pb.amount = pb.max
    sys.stdout.write(pb.show()+'\n')
    sys.stdout.flush()
    for f in fhOut:
        f.close()
        
    fh.close()


if __name__ == "__main__":
    parser = argparse.ArgumentParser(
        description='convert a DRX file into two polarization-interleaved DRX files, one for each tuning', 
        formatter_class=argparse.ArgumentDefaultsHelpFormatter
        )
    parser.add_argument('filename', type=str, 
                        help='filename to process')
    parser.add_argument('-c', '--count', type=aph.positive_or_zero_float, default=0.0, 
                        help='number of seconds to keep')
    parser.add_argument('-o', '--offset', type=aph.positive_or_zero_float, default=0.0, 
                        help='number of seconds to skip before splitting')
    args = parser.parse_args()
    main(args)
    <|MERGE_RESOLUTION|>--- conflicted
+++ resolved
@@ -234,32 +234,18 @@
             break
             
         ## Load in some frames
-<<<<<<< HEAD
-        rFrames = deque()
-        for i in range(tunepol):
-            try:
-                rFrames.append( RawDRXFrame(fh.read(drx.FRAME_SIZE)) )
-                #print(rFrames[-1].id, rFrames[-1].timetag, c, i)
-            except errors.EOFError:
-                eofFound = True
-                buffer.append(rFrames)
-                break
-            except errors.SyncError:
-                continue
-=======
         if not buffer.overfilled:
             rFrames = deque()
-            for i in xrange(tunepol):
+            for i in range(tunepol):
                 try:
-                    rFrames.append( RawDRXFrame(fh.read(drx.FrameSize)) )
-                    #print rFrames[-1].parseID(), rFrames[-1].timeTag, c, i
-                except errors.eofError:
+                    rFrames.append( RawDRXFrame(fh.read(drx.FRAME_SIZE)) )
+                    #print rFrames[-1].id, rFrames[-1].timetag, c, i
+                except errors.EOFError:
                     eofFound = True
                     buffer.append(rFrames)
                     break
-                except errors.syncError:
+                except errors.SyncError:
                     continue
->>>>>>> aa8955b7
                 
             buffer.append(rFrames)
             
